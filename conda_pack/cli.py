from __future__ import print_function, absolute_import

import argparse
import sys
import traceback

from . import __version__
from .core import pack, CondaPackException, context


class MultiAppendAction(argparse.Action):
    def __init__(self, option_strings, dest, nargs=None, **kwargs):
        if nargs is not None:
            raise ValueError("nargs not allowed")
        super(MultiAppendAction, self).__init__(option_strings, dest, **kwargs)

    def __call__(self, parser, namespace, values, option_string=None):
        if getattr(namespace, self.dest) is None:
            setattr(namespace, self.dest, [])
        getattr(namespace, self.dest).append((option_string.strip('-'), values))


def build_parser():
    description = "Package an existing conda environment into an archive file."
    kwargs = dict(prog="conda-pack",
                  description=description,
                  add_help=False)
    if sys.version_info >= (3, 5):
        kwargs['allow_abbrev'] = False
    parser = argparse.ArgumentParser(**kwargs)
    parser.add_argument("--name", "-n",
                        metavar="ENV",
                        help=("Name of existing environment. Default is "
                              "current environment."))
    parser.add_argument("--prefix", "-p",
                        metavar="PATH",
                        help="Full path to environment prefix.")
    parser.add_argument("--output", "-o",
                        metavar="PATH",
                        help=("The path of the output file. Defaults to the "
                              "environment name with a ``.tar.gz`` suffix "
                              "(e.g.  ``my_env.tar.gz``)."))
    parser.add_argument("--arcroot",
                        metavar="PATH", default='',
                        help=("The relative path in the archive to the conda "
                              "environment. Defaults to ''."))
    parser.add_argument("--dest-prefix", "-d",
                        metavar="PATH",
                        help=("If present, prefixes will be rewritten to this "
                              "path before packaging. In this case the "
                              "`conda-unpack` script will not be generated."))
    parser.add_argument("--format",
                        choices=['infer', 'zip', 'tar.gz', 'tgz', 'tar.bz2',
                                 'tbz2', 'tar'],
                        default='infer',
                        help=("The archival format to use. By default this is "
                              "inferred by the output file extension."))
    parser.add_argument("--compress-level",
                        metavar="LEVEL",
                        type=int,
                        default=4,
                        help=("The compression level to use, from 0 to 9. "
                              "Higher numbers decrease output file size at "
                              "the expense of compression time. Ignored for "
                              "``format='zip'``. Default is 4."))
    parser.add_argument("--n-threads", "-j",
                        metavar="N",
                        type=int,
                        default=1,
                        help=("The number of threads to use. Set to -1 to use "
                              "the number of cpus on this machine. If a file "
                              "format doesn't support threaded packaging, this "
                              "option will be ignored. Default is 1."))
    parser.add_argument("--zip-symlinks",
                        action="store_true",
                        help=("Symbolic links aren't supported by the Zip "
                              "standard, but are supported by *many* common "
                              "Zip implementations. If set, store symbolic "
                              "links in the archive, instead of the file "
                              "referred to by the link. This can avoid storing "
                              "multiple copies of the same files. *Note that "
                              "the resulting archive may silently fail on "
                              "decompression if the ``unzip`` implementation "
                              "doesn't support symlinks*. Ignored if format "
                              "isn't ``zip``."))
    parser.add_argument("--no-zip-64",
                        action="store_true",
                        help="Disable ZIP64 extensions.")
    parser.add_argument("--ignore-editable-packages",
                        action="store_true",
                        help="Skips checks for editable packages.")
    parser.add_argument("--ignore-missing-files",
                        action="store_true",
                        help="Skip checks for missing package files.")
    parser.add_argument("--exclude",
                        action=MultiAppendAction,
                        metavar="PATTERN",
                        dest="filters",
                        help="Exclude files matching this pattern")
    parser.add_argument("--include",
                        action=MultiAppendAction,
                        metavar="PATTERN",
                        dest="filters",
                        help="Re-add excluded files matching this pattern")
    parser.add_argument("--recursive",
                        action="store_true",
                        help=("Include child environments if the prefix is "
                              "a root conda environment."))
    parser.add_argument("--force", "-f",
                        action="store_true",
                        help="Overwrite any existing archive at the output path.")
    parser.add_argument("--quiet", "-q",
                        action="store_true",
                        help="Do not report progress")
    parser.add_argument("--help", "-h", action='help',
                        help="Show this help message then exit")
    parser.add_argument("--version",
                        action='store_true',
                        help="Show version then exit")
    return parser


# Parser at top level to allow sphinxcontrib.autoprogram to work
PARSER = build_parser()


def fail(msg):
    print(msg, file=sys.stderr)
    sys.exit(1)


def main(args=None, pack=pack):
    args = PARSER.parse_args(args=args)

    # Manually handle version printing to output to stdout in python < 3.4
    if args.version:
        print('conda-pack %s' % __version__)
        sys.exit(0)

    try:
        with context.set_cli():
            pack(name=args.name,
                 prefix=args.prefix,
                 output=args.output,
                 format=args.format,
                 force=args.force,
                 compress_level=args.compress_level,
                 n_threads=args.n_threads,
                 zip_symlinks=args.zip_symlinks,
                 zip_64=not args.no_zip_64,
                 arcroot=args.arcroot,
                 dest_prefix=args.dest_prefix,
                 verbose=not args.quiet,
                 filters=args.filters,
<<<<<<< HEAD
                 recursive=args.recursive)
=======
                 ignore_editable_packages=args.ignore_editable_packages,
                 ignore_missing_files=args.ignore_missing_files)
>>>>>>> d0bead95
    except CondaPackException as e:
        fail("CondaPackError: %s" % e)
    except KeyboardInterrupt:
        fail("Interrupted")
    except Exception:
        fail(traceback.format_exc())
    sys.exit(0)


if __name__ == '__main__':
    main()<|MERGE_RESOLUTION|>--- conflicted
+++ resolved
@@ -152,12 +152,9 @@
                  dest_prefix=args.dest_prefix,
                  verbose=not args.quiet,
                  filters=args.filters,
-<<<<<<< HEAD
-                 recursive=args.recursive)
-=======
+                 recursive=args.recursive,
                  ignore_editable_packages=args.ignore_editable_packages,
                  ignore_missing_files=args.ignore_missing_files)
->>>>>>> d0bead95
     except CondaPackException as e:
         fail("CondaPackError: %s" % e)
     except KeyboardInterrupt:
